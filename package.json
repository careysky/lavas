{
  "name": "lavas",
  "version": "0.0.0",
  "description": "pwa project solution cli tool",
  "main": "dist/core/index.js",
  "files": [
    "bin",
    "dist"
  ],
  "scripts": {
    "build:lib": "babel lib --out-dir dist/lib --copy-files",
<<<<<<< HEAD
    "build:cli": "npm run build:lib && babel cli --out-dir dist/cli --copy-files",
    "build:lavas-core-vue": "babel packages/lavas-core-vue/core --out-dir packages/lavas-core-vue/dist --copy-files",
=======
    "build:locals": "babel locals --out-dir dist/locals --copy-files",
    "build:cli": "npm run build:locals && npm run build:lib && babel cli --out-dir dist/cli --copy-files",
    "build:core": "babel core --out-dir dist/core --copy-files",
>>>>>>> fcfe5c01
    "lint": "fecs ./ --rule --type 'vue,js,css'",
    "test": "npm run build:lavas-core-vue && nyc ava"
  },
  "bin": {
    "lavas": "./bin/lavas-cli.js",
    "lavas-cli": "./bin/lavas-cli.js"
  },
  "repository": {
    "type": "git",
    "url": "https://github.com/lavas-project/lavas.git"
  },
  "keywords": [
    "lavas",
    "pwa",
    "cli",
    "vue"
  ],
  "author": "sfe-sy <sfe-sy@baidu.com>",
  "license": "ISC",
  "engines": {
    "node": ">= 4.0.0",
    "npm": ">= 3.0.0"
  },
  "ava": {
    "concurrency": 1,
    "failFast": true,
    "files": [
      "packages/lavas-core-vue/test/unit/**/*.test.js",
      "packages/lavas-core-vue/test/integration/*.js"
    ],
    "backupFiles": [],
    "require": [
      "babel-register",
      "babel-polyfill"
    ]
  },
  "dependencies": {
    "ajv": "^5.1.3",
    "archiver": "^1.3.0",
    "axios": "^0.17.1",
    "babel-loader": "^7.1.1",
    "babel-runtime": "^6.26.0",
    "chalk": "^1.1.3",
    "child_process": "^1.0.2",
    "chokidar": "^1.7.0",
    "commander": "^2.11.0",
    "compose-middleware": "^3.0.0",
    "compression": "^1.7.0",
    "connect": "^3.6.5",
    "connect-history-api-fallback": "^1.3.0",
    "copy-webpack-plugin": "^4.0.1",
    "css-loader": "^0.28.4",
    "etpl": "^3.2.0",
    "eventsource-polyfill": "^0.9.6",
    "extract-text-webpack-plugin": "^3.0.0",
    "file-loader": "^0.11.2",
    "friendly-errors-webpack-plugin": "^1.6.1",
    "fs-extra": "^4.0.1",
    "glob": "^7.1.2",
    "graceful-fs": "^4.1.11",
    "hash-sum": "^1.0.2",
    "html-webpack-plugin": "^2.30.1",
    "inquirer": "^3.0.6",
    "koa-compose": "^4.0.0",
    "koa-connect": "^2.0.0",
    "koa-mount": "^3.0.0",
    "koa-send": "^4.1.1",
    "koa-static": "^4.0.1",
    "lavas-scaffold": "^2.0.0-alpha",
    "lerna": "^2.5.1",
    "lodash": "^4.17.4",
    "lodash.template": "^4.4.0",
    "lodash.uniq": "^4.5.0",
    "mz": "^2.7.0",
    "optimize-css-assets-webpack-plugin": "^3.0.0",
    "ora": "^1.3.0",
    "path-to-regexp": "^2.1.0",
    "querystring": "^0.2.0",
    "request-promise": "^4.2.1",
    "semver": "^5.4.1",
    "serialize-javascript": "^1.4.0",
    "serve-favicon": "^2.4.3",
    "serve-static": "^1.12.4",
    "shelljs": "^0.7.8",
    "stylus": "^0.54.5",
    "stylus-loader": "^3.0.1",
    "super-json": "^2.2.0",
    "sw-register-webpack-plugin": "^1.0.11",
    "url-loader": "^0.5.9",
    "vue": "^2.5.2",
    "vue-loader": "13.0.2",
    "vue-meta": "^1.0.5",
    "vue-router": "^2.7.0",
    "vue-server-renderer": "^2.5.2",
    "vue-skeleton-webpack-plugin": "^1.1.8",
    "vue-template-compiler": "^2.5.2",
    "vuex": "^2.3.1",
    "webpack": "^3.6.0",
    "webpack-bundle-analyzer": "^2.8.2",
    "webpack-dev-middleware": "^1.12.0",
    "webpack-hot-middleware": "^2.19.0",
    "webpack-merge": "^4.1.0",
    "webpack-node-externals": "^1.6.0",
    "workbox-webpack-plugin": "2.1.2"
  },
  "devDependencies": {
    "ava": "^0.18.2",
    "babel-cli": "^6.24.0",
    "babel-core": "^6.25.0",
    "babel-helper-explode-class": "^6.24.1",
    "babel-plugin-add-module-exports": "^0.2.0",
    "babel-plugin-dynamic-import-node": "^1.0.2",
    "babel-plugin-transform-class-properties": "^6.24.1",
    "babel-plugin-transform-decorators": "^6.24.1",
    "babel-plugin-transform-runtime": "^6.22.0",
    "babel-polyfill": "^6.23.0",
    "babel-preset-env": "^1.3.2",
    "babel-preset-stage-2": "^6.22.0",
    "babel-preset-vue-app": "^1.3.1",
    "babel-register": "^6.23.0",
    "coveralls": "^3.0.0",
    "cross-env": "^5.0.5",
    "express": "^4.16.2",
    "fecs": "^1.4.0",
    "koa": "^2.3.0",
    "nyc": "^10.3.2",
    "semver": "^5.4.1",
    "superkoa": "^1.0.3",
    "supertest": "^3.0.0"
  }
}<|MERGE_RESOLUTION|>--- conflicted
+++ resolved
@@ -1,6 +1,6 @@
 {
   "name": "lavas",
-  "version": "0.0.0",
+  "version": "2.1.9",
   "description": "pwa project solution cli tool",
   "main": "dist/core/index.js",
   "files": [
@@ -9,14 +9,10 @@
   ],
   "scripts": {
     "build:lib": "babel lib --out-dir dist/lib --copy-files",
-<<<<<<< HEAD
-    "build:cli": "npm run build:lib && babel cli --out-dir dist/cli --copy-files",
     "build:lavas-core-vue": "babel packages/lavas-core-vue/core --out-dir packages/lavas-core-vue/dist --copy-files",
-=======
     "build:locals": "babel locals --out-dir dist/locals --copy-files",
     "build:cli": "npm run build:locals && npm run build:lib && babel cli --out-dir dist/cli --copy-files",
     "build:core": "babel core --out-dir dist/core --copy-files",
->>>>>>> fcfe5c01
     "lint": "fecs ./ --rule --type 'vue,js,css'",
     "test": "npm run build:lavas-core-vue && nyc ava"
   },
