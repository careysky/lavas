{
  "name": "lavas",
<<<<<<< HEAD
  "version": "2.0.7-rc.2",
=======
  "version": "2.0.7-rc.3",
>>>>>>> bed031ae
  "description": "pwa project solution cli tool",
  "main": "dist/core/index.js",
  "files": [
    "bin",
    "dist"
  ],
  "scripts": {
    "build": "npm run build:cli && npm run build:core",
    "build:cli": "babel cli --out-dir dist/cli --copy-files",
    "build:core": "babel core --out-dir dist/core --copy-files",
    "lint": "fecs ./ --rule --type 'vue,js,css'",
    "prepublish": "npm run build",
    "test": "npm run build:core && nyc ava"
  },
  "bin": {
    "lavas": "./bin/lavas-cli.js",
    "lavas-cli": "./bin/lavas-cli.js"
  },
  "repository": {
    "type": "git",
    "url": "https://github.com/lavas-project/lavas.git"
  },
  "keywords": [
    "lavas",
    "pwa",
    "cli",
    "vue"
  ],
  "author": "sfe-sy <sfe-sy@baidu.com>",
  "license": "ISC",
  "engines": {
    "node": ">= 4.0.0",
    "npm": ">= 3.0.0"
  },
  "browserslist": [
    "> 1%",
    "last 2 versions",
    "not ie <= 8"
  ],
  "ava": {
    "concurrency": 1,
    "failFast": true,
    "files": [
        "test/unit/utils/*",
        "test/unit/config-reader.test.js",
        "test/unit/route-manager.test.js",
        "test/integration/common.js"
    ],
    "backupFiles": [
    ],
    "require": [
      "babel-register",
      "babel-polyfill"
    ]
  },
  "dependencies": {
    "axios": "^0.17.1",
    "babel-loader": "^7.1.1",
    "babel-runtime": "^6.26.0",
    "chalk": "^1.1.3",
    "child_process": "^1.0.2",
    "chokidar": "^1.7.0",
    "commander": "^2.11.0",
    "compose-middleware": "^3.0.0",
    "compression": "^1.7.0",
    "connect": "^3.6.5",
    "connect-history-api-fallback": "^1.3.0",
    "copy-webpack-plugin": "^4.0.1",
    "css-loader": "^0.28.4",
    "eventsource-polyfill": "^0.9.6",
    "extract-text-webpack-plugin": "^2.0.0",
    "file-loader": "^0.11.2",
    "friendly-errors-webpack-plugin": "^1.6.1",
    "fs-extra": "^4.0.1",
    "glob": "^7.1.2",
    "graceful-fs": "^4.1.11",
    "hash-sum": "^1.0.2",
    "html-webpack-plugin": "^2.30.1",
    "inquirer": "^3.0.6",
    "koa-compose": "^4.0.0",
    "koa-connect": "^2.0.0",
    "koa-mount": "^3.0.0",
    "koa-send": "^4.1.1",
    "koa-static": "^4.0.1",
    "lavas-scaffold": "^2.0.0-alpha",
    "lodash": "^4.17.4",
    "lodash.template": "^4.4.0",
    "lodash.uniq": "^4.5.0",
    "lru-cache": "^4.1.1",
    "normalize.css": "^7.0.0",
    "optimize-css-assets-webpack-plugin": "^3.0.0",
    "ora": "^1.3.0",
    "path-to-regexp": "^2.1.0",
    "querystring": "^0.2.0",
    "request-promise": "^4.2.1",
    "semver": "^5.4.1",
    "serialize-javascript": "^1.4.0",
    "serve-favicon": "^2.4.3",
    "serve-static": "^1.12.4",
    "shelljs": "^0.7.8",
    "stylus": "^0.54.5",
    "stylus-loader": "^3.0.1",
    "super-json": "^2.2.0",
    "sw-register-webpack-plugin": "^1.0.11",
    "url-loader": "^0.5.9",
    "vue": "^2.5.2",
    "vue-loader": "13.0.2",
    "vue-meta": "^1.0.5",
    "vue-router": "^2.7.0",
    "vue-server-renderer": "^2.5.2",
    "vue-skeleton-webpack-plugin": "^0.1.9",
    "vue-template-compiler": "^2.5.2",
    "vuex": "^2.3.1",
    "webpack": "^2.1.0",
    "webpack-bundle-analyzer": "^2.8.2",
    "webpack-dev-middleware": "^1.12.0",
    "webpack-hot-middleware": "^2.19.0",
    "webpack-merge": "^4.1.0",
    "webpack-node-externals": "^1.6.0",
    "workbox-webpack-plugin": "^2.1.1"
  },
  "devDependencies": {
    "ava": "^0.18.2",
    "babel-cli": "^6.24.0",
    "babel-core": "^6.25.0",
    "babel-helper-explode-class": "^6.24.1",
    "babel-plugin-add-module-exports": "^0.2.0",
    "babel-plugin-dynamic-import-node": "^1.0.2",
    "babel-plugin-transform-class-properties": "^6.24.1",
    "babel-plugin-transform-decorators": "^6.24.1",
    "babel-plugin-transform-runtime": "^6.22.0",
    "babel-polyfill": "^6.23.0",
    "babel-preset-env": "^1.3.2",
    "babel-preset-stage-2": "^6.22.0",
    "babel-preset-vue-app": "^1.3.1",
    "babel-register": "^6.23.0",
    "coveralls": "^3.0.0",
    "cross-env": "^5.0.5",
    "express": "^4.16.2",
    "fecs": "^1.4.0",
    "koa": "^2.3.0",
    "nyc": "^10.3.2",
    "semver": "^5.4.1",
    "superkoa": "^1.0.3",
    "supertest": "^3.0.0"
  },
  "peerDependencies": {
    "webpack": "^2.0.0"
  }
}<|MERGE_RESOLUTION|>--- conflicted
+++ resolved
@@ -1,10 +1,6 @@
 {
   "name": "lavas",
-<<<<<<< HEAD
-  "version": "2.0.7-rc.2",
-=======
   "version": "2.0.7-rc.3",
->>>>>>> bed031ae
   "description": "pwa project solution cli tool",
   "main": "dist/core/index.js",
   "files": [
