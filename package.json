{
  "name": "lavas",
<<<<<<< HEAD
  "version": "2.1.0-rc.5",
=======
  "version": "2.0.6",
>>>>>>> 15f154eb
  "description": "pwa project solution cli tool",
  "main": "dist/core/index.js",
  "files": [
    "bin",
    "dist"
  ],
  "scripts": {
    "build": "npm run build:cli && npm run build:core",
    "build:cli": "babel cli --out-dir dist/cli --copy-files",
    "build:core": "babel core --out-dir dist/core --copy-files",
    "lint": "fecs ./ --rule --type 'vue,js,css'",
    "prepublish": "npm run build",
    "test": "npm run build:core && nyc ava"
  },
  "bin": {
    "lavas": "./bin/lavas-cli.js",
    "lavas-cli": "./bin/lavas-cli.js"
  },
  "repository": {
    "type": "git",
    "url": "https://github.com/lavas-project/lavas.git"
  },
  "keywords": [
    "lavas",
    "pwa",
    "cli",
    "vue"
  ],
  "author": "sfe-sy <sfe-sy@baidu.com>",
  "license": "ISC",
  "engines": {
    "node": ">= 4.0.0",
    "npm": ">= 3.0.0"
  },
  "browserslist": [
    "> 1%",
    "last 2 versions",
    "not ie <= 8"
  ],
  "ava": {
    "concurrency": 1,
    "failFast": true,
    "files": [
        "test/integration/common.js"
    ],
    "backupFiles": [
        "test/unit/utils/*",
        "test/unit/config-reader.test.js",
        "test/unit/route-manager.test.js"
    ],
    "require": [
      "babel-register",
      "babel-polyfill"
    ]
  },
  "dependencies": {
    "axios": "^0.17.1",
    "babel-loader": "^7.1.1",
    "babel-runtime": "^6.26.0",
    "chalk": "^1.1.3",
    "child_process": "^1.0.2",
    "chokidar": "^1.7.0",
    "commander": "^2.11.0",
    "compose-middleware": "^3.0.0",
    "compression": "^1.7.0",
    "connect": "^3.6.5",
    "connect-history-api-fallback": "^1.3.0",
    "copy-webpack-plugin": "^4.0.1",
    "css-loader": "^0.28.4",
    "eventsource-polyfill": "^0.9.6",
    "extract-text-webpack-plugin": "^2.0.0",
    "file-loader": "^0.11.2",
    "friendly-errors-webpack-plugin": "^1.6.1",
    "fs-extra": "^4.0.1",
    "glob": "^7.1.2",
    "graceful-fs": "^4.1.11",
    "hash-sum": "^1.0.2",
    "html-webpack-plugin": "^2.30.1",
    "inquirer": "^3.0.6",
    "koa-compose": "^4.0.0",
    "koa-connect": "^2.0.0",
    "koa-mount": "^3.0.0",
    "koa-send": "^4.1.1",
    "koa-static": "^4.0.1",
    "lavas-scaffold": "^2.0.0-alpha",
    "lodash": "^4.17.4",
    "lodash.template": "^4.4.0",
    "lodash.uniq": "^4.5.0",
    "normalize.css": "^7.0.0",
    "optimize-css-assets-webpack-plugin": "^3.0.0",
    "ora": "^1.3.0",
    "path-to-regexp": "^2.1.0",
    "querystring": "^0.2.0",
    "request-promise": "^4.2.1",
    "semver": "^5.4.1",
    "serialize-javascript": "^1.4.0",
    "serve-favicon": "^2.4.3",
    "serve-static": "^1.12.4",
    "shelljs": "^0.7.8",
    "stylus": "^0.54.5",
    "stylus-loader": "^3.0.1",
    "super-json": "^2.2.0",
    "sw-register-webpack-plugin": "^1.0.11",
    "url-loader": "^0.5.9",
    "vue": "^2.5.2",
    "vue-loader": "13.0.2",
    "vue-meta": "^1.0.5",
    "vue-router": "^2.7.0",
    "vue-server-renderer": "^2.5.2",
    "vue-skeleton-webpack-plugin": "^0.1.9",
    "vue-template-compiler": "^2.5.2",
    "vuex": "^2.3.1",
    "webpack": "^2.1.0",
    "webpack-bundle-analyzer": "^2.8.2",
    "webpack-dev-middleware": "^1.12.0",
    "webpack-hot-middleware": "^2.19.0",
    "webpack-merge": "^4.1.0",
    "webpack-node-externals": "^1.6.0",
    "workbox-webpack-plugin": "2.1.2"
  },
  "devDependencies": {
    "ava": "^0.18.2",
    "babel-cli": "^6.24.0",
    "babel-core": "^6.25.0",
    "babel-helper-explode-class": "^6.24.1",
    "babel-plugin-add-module-exports": "^0.2.0",
    "babel-plugin-dynamic-import-node": "^1.0.2",
    "babel-plugin-transform-class-properties": "^6.24.1",
    "babel-plugin-transform-decorators": "^6.24.1",
    "babel-plugin-transform-runtime": "^6.22.0",
    "babel-polyfill": "^6.23.0",
    "babel-preset-env": "^1.3.2",
    "babel-preset-stage-2": "^6.22.0",
    "babel-preset-vue-app": "^1.3.1",
    "babel-register": "^6.23.0",
    "coveralls": "^3.0.0",
    "cross-env": "^5.0.5",
    "express": "^4.16.2",
    "fecs": "^1.4.0",
    "koa": "^2.3.0",
    "nyc": "^10.3.2",
    "semver": "^5.4.1",
    "superkoa": "^1.0.3",
    "supertest": "^3.0.0"
  },
  "peerDependencies": {
    "webpack": "^2.0.0"
  }
}<|MERGE_RESOLUTION|>--- conflicted
+++ resolved
@@ -1,10 +1,6 @@
 {
   "name": "lavas",
-<<<<<<< HEAD
-  "version": "2.1.0-rc.5",
-=======
-  "version": "2.0.6",
->>>>>>> 15f154eb
+  "version": "2.1.1",
   "description": "pwa project solution cli tool",
   "main": "dist/core/index.js",
   "files": [
