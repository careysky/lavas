/**
 * @file 构建逻辑
 * @author mj(zoumiaojiang@gmail.com)
 */

'use strict';
const path = require('path');
const fs = require('fs-extra');
const fork = require('child_process').fork;

const utils = require('../../lib/utils');
const log = require('../../lib/utils/log');
const locals = require('../../locals')();

async function getConfigPath(config) {
    if (!config) {
        return;
    }

    if (!path.isAbsolute(config)) {
        config = path.resolve(process.cwd(), config);
    }

    if (!(await fs.pathExists(config))) {
        log.warn(`${locals.START_NO_FILE} ${config}`);
        return;
    }

    return config;
}

/**
 * 处理 build 构建逻辑
 *
 * @param {string} config 用户指定的配置文件路径
 */
module.exports = async function (config) {
    log.info(locals.START_BUILD + '...');

    let rootDir = utils.getLavasProjectRoot();
    let buildScriptPath = path.resolve(rootDir, '.lavas/build.js');

<<<<<<< HEAD
    // 存在.lavas/build.js 直接调用，避免引用全局 lavas-core-vue
    if (!await fs.pathExists(buildScriptPath)) {
        await fs.copy(path.resolve(__dirname, '../../templates/build.js'), buildScriptPath);
    }

    let options = [];
    let configPath = await getConfigPath(config);
    if (configPath) {
        options.push(configPath);
    }

    fork(buildScriptPath, options);

    // 通过 package.json 中的配置将 lavas-core 从命令行解耦
    // 要求所有的 core 都提供相同的 API
    // let lavasConf = require(path.resolve(rootDir, 'package.json')).lavas || {};

    // let LavasCore = require(lavasConf.core || 'lavas-core-vue');
    // let core = new LavasCore(rootDir);

    // let configPath = await getConfigPath(config);

    // await core.init(process.env.NODE_ENV || 'production', true, {config: configPath});
    // await core.build();
=======
    // 不存在.lavas/build.js 时创建 build.js，避免调用全局 lavas-core-vue
    if (!await fs.pathExists(buildScriptPath)) {
        await fs.copy(path.resolve(__dirname, '../../templates/build.js'), buildScriptPath);
    }

    let options = [];
    let configPath = await getConfigPath(config);
    if (configPath) {
        options.push(configPath);
    }

    fork(buildScriptPath, options);
>>>>>>> bd9304d8
};<|MERGE_RESOLUTION|>--- conflicted
+++ resolved
@@ -40,32 +40,6 @@
     let rootDir = utils.getLavasProjectRoot();
     let buildScriptPath = path.resolve(rootDir, '.lavas/build.js');
 
-<<<<<<< HEAD
-    // 存在.lavas/build.js 直接调用，避免引用全局 lavas-core-vue
-    if (!await fs.pathExists(buildScriptPath)) {
-        await fs.copy(path.resolve(__dirname, '../../templates/build.js'), buildScriptPath);
-    }
-
-    let options = [];
-    let configPath = await getConfigPath(config);
-    if (configPath) {
-        options.push(configPath);
-    }
-
-    fork(buildScriptPath, options);
-
-    // 通过 package.json 中的配置将 lavas-core 从命令行解耦
-    // 要求所有的 core 都提供相同的 API
-    // let lavasConf = require(path.resolve(rootDir, 'package.json')).lavas || {};
-
-    // let LavasCore = require(lavasConf.core || 'lavas-core-vue');
-    // let core = new LavasCore(rootDir);
-
-    // let configPath = await getConfigPath(config);
-
-    // await core.init(process.env.NODE_ENV || 'production', true, {config: configPath});
-    // await core.build();
-=======
     // 不存在.lavas/build.js 时创建 build.js，避免调用全局 lavas-core-vue
     if (!await fs.pathExists(buildScriptPath)) {
         await fs.copy(path.resolve(__dirname, '../../templates/build.js'), buildScriptPath);
@@ -78,5 +52,4 @@
     }
 
     fork(buildScriptPath, options);
->>>>>>> bd9304d8
 };