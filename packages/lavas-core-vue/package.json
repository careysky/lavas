--- conflicted
+++ resolved
@@ -1,10 +1,6 @@
 {
   "name": "lavas-core-vue",
-<<<<<<< HEAD
-  "version": "1.0.6-rc.1",
-=======
-  "version": "1.0.6-rc.2",
->>>>>>> 03ed38b7
+  "version": "1.0.6-rc.3",
   "description": "Lavas core implemented by Vue",
   "main": "dist/index.js",
   "files": [
