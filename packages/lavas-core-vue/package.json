--- conflicted
+++ resolved
@@ -1,10 +1,6 @@
 {
   "name": "lavas-core-vue",
-<<<<<<< HEAD
-  "version": "1.0.6-rc.3",
-=======
   "version": "1.0.6-rc.5",
->>>>>>> 29b93111
   "description": "Lavas core implemented by Vue",
   "main": "dist/index.js",
   "files": [
