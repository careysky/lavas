/**
 * @file TestCase for MPA
 * @author panyuqi@baidu.com (panyuqi)
 */

import {join} from 'path';
import test from 'ava';
import LavasCore from '../../dist';

import {syncConfig, isKoaSupport, request, createApp} from '../utils';

let app;
let server;
let port = process.env.PORT || 3000;
let core;
let res;

test.before('init lavas-core & server', async t => {
    core = new LavasCore(join(__dirname, '../fixtures/simple'));
    app = createApp();
});

test.after('clean', t => {
    server && server.close();
});

test.serial('it should run in development mode correctly', async t => {
    await core.init('development', true);

    // switch to SPA mode
    core.config.build.ssr = false;
    syncConfig(core, core.config);

    await core.build();

    // set middlewares & start a server
    app.use(isKoaSupport ? core.koaMiddleware() : core.expressMiddleware());
    server = app.listen(port);

    // serve main.html
<<<<<<< HEAD
    let skeletonContent = '<div data-server-rendered=true class=skeleton-wrapper';
=======
    let skeletonContent = `<div data-server-rendered=true>`;
>>>>>>> 53f13dc9
    res = await request(app)
        .get('/index.html');
    t.is(200, res.status);
    // include skeleton
    t.true(res.text.indexOf(skeletonContent) > -1);
});<|MERGE_RESOLUTION|>--- conflicted
+++ resolved
@@ -38,11 +38,7 @@
     server = app.listen(port);
 
     // serve main.html
-<<<<<<< HEAD
-    let skeletonContent = '<div data-server-rendered=true class=skeleton-wrapper';
-=======
-    let skeletonContent = `<div data-server-rendered=true>`;
->>>>>>> 53f13dc9
+    let skeletonContent = '<div data-server-rendered=true>';
     res = await request(app)
         .get('/index.html');
     t.is(200, res.status);
