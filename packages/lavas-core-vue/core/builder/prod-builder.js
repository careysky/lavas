/**
 * @file DevBuilder
 * @author lavas
 */

import {emptyDir, outputFile, copy, readFileSync} from 'fs-extra';
import {join} from 'path';

import {CONFIG_FILE} from '../constants';
import {webpackCompile} from '../utils/webpack';
import {distLavasPath} from '../utils/path';
import Logger from '../utils/logger';

import BaseBuilder from './base-builder';

export default class ProdBuilder extends BaseBuilder {
    constructor(core) {
        super(core);
        this.writeFile = outputFile;
    }

    /**
     * build in production mode
     */
    async build() {
        let {build, globals, entries: entriesConfig} = this.config;

        if (build.ssr && entriesConfig.length !== 0) {
            throw new Error('[Lavas] Multi Entries cannot use SSR mode. Try to set ssr to `false`');
            return;
        }

        // clear dist/ first
        Logger.info('build', `start clearing ${build.path}...`, true);
        await emptyDir(build.path);
        Logger.info('build', `${build.path} cleared.`, true);

        Logger.info('build', 'start compiling routes...', true);
        await this.routeManager.buildRoutes();
        Logger.info('build', 'compiling routes completed.', true);

        Logger.info('build', 'start writing files to /.lavas...', true);
        await this.writeRuntimeConfig();
<<<<<<< HEAD
        await this.writeMiddleware();
        await this.writeFileToLavasDir(
            STORE_FILE,
            readFileSync(join(__dirname, `../templates/${STORE_FILE}`))
        );
        Logger.info('build', 'writing files to /.lavas completed', true);
=======
        // write middleware.js & store.js
        if (entriesConfig.length === 0) {
            await this.writeMiddleware();
            await this.writeStore();
        }
        else {
            await this.writeLavasLink();
            await Promise.all(entriesConfig.map(entry => this.writeStore()));
        }
>>>>>>> 6e922770

        // SSR build process
        if (build.ssr) {

            // create config for both client & server side
            let clientConfig = await this.createSSRClientConfig();
            let serverConfig = await this.createSSRServerConfig();

            // build bundle renderer
            await this.renderer.build(clientConfig, serverConfig);

            /**
             * when running online server, renderer needs to use template and
             * replace some variables such as meta, config in it. so we need
             * to store some props in config.json.
             * NOTE: not all the props in config is needed. for now, only manifest
             * & assetsDir are required. some props such as globalDir are useless.
             */
            await copy(
                this.lavasPath(CONFIG_FILE),
                distLavasPath(build.path, CONFIG_FILE)
            );

            /**
             * Don't use copy-webpack-plugin to copy this kind of files,
             * otherwise these files will be added in the compilation of webpack.
             * It will let some plugins such as vue-ssr-client misuse them.
             * So just use fs.copy in such senario.
             */
            if (build.ssrCopy) {
                await Promise.all(build.ssrCopy.map(
                    async ({src, dest = src, options = {}}) => {
                        await copy(
                            join(globals.rootDir, src),
                            join(build.path, dest),
                            options
                        );
                    }
                ));
            }
        }
        // SPA build process
        else {
<<<<<<< HEAD
            await webpackCompile(await this.createSPAConfig(), build.stats);
=======
            let mode = entriesConfig.length === 0 ? 'SPA' : 'MPA';
            console.log(`[Lavas] ${mode} build starting...`);
            await webpackCompile(await this.createSPAConfig(false, mode === 'SPA'));
            console.log(`[Lavas] ${mode} build completed.`);
>>>>>>> 6e922770
        }
    }
}<|MERGE_RESOLUTION|>--- conflicted
+++ resolved
@@ -41,24 +41,12 @@
 
         Logger.info('build', 'start writing files to /.lavas...', true);
         await this.writeRuntimeConfig();
-<<<<<<< HEAD
         await this.writeMiddleware();
         await this.writeFileToLavasDir(
             STORE_FILE,
             readFileSync(join(__dirname, `../templates/${STORE_FILE}`))
         );
         Logger.info('build', 'writing files to /.lavas completed', true);
-=======
-        // write middleware.js & store.js
-        if (entriesConfig.length === 0) {
-            await this.writeMiddleware();
-            await this.writeStore();
-        }
-        else {
-            await this.writeLavasLink();
-            await Promise.all(entriesConfig.map(entry => this.writeStore()));
-        }
->>>>>>> 6e922770
 
         // SSR build process
         if (build.ssr) {
@@ -102,14 +90,7 @@
         }
         // SPA build process
         else {
-<<<<<<< HEAD
             await webpackCompile(await this.createSPAConfig(), build.stats);
-=======
-            let mode = entriesConfig.length === 0 ? 'SPA' : 'MPA';
-            console.log(`[Lavas] ${mode} build starting...`);
-            await webpackCompile(await this.createSPAConfig(false, mode === 'SPA'));
-            console.log(`[Lavas] ${mode} build completed.`);
->>>>>>> 6e922770
         }
     }
 }