--- conflicted
+++ resolved
@@ -162,19 +162,6 @@
             BUILD_SCRIPT,
             readFileSync(join(__dirname, `../templates/${BUILD_SCRIPT}`))
         );
-<<<<<<< HEAD
-
-        // write middleware.js & store.js
-        if (entriesConfig.length === 0) {
-            await this.writeMiddleware();
-            await this.writeStore();
-        }
-        else {
-            await this.writeLavasLink();
-            await Promise.all(entriesConfig.map(entry => this.writeStore()));
-        }
-=======
->>>>>>> 59a009b3
 
         // write middleware.js & store.js
         if (entriesConfig.length === 0) {
