--- conflicted
+++ resolved
@@ -15,14 +15,8 @@
 import webpackHotMiddleware from 'webpack-hot-middleware';
 import SkeletonWebpackPlugin from 'vue-skeleton-webpack-plugin';
 
-<<<<<<< HEAD
-
 import {LAVAS_CONFIG_FILE, STORE_FILE, DEFAULT_ENTRY_NAME, DEFAULT_SKELETON_PATH} from '../constants';
 import {writeFileInDev, removeTemplatedPath, enableHotReload} from '../utils/webpack';
-=======
-import {LAVAS_CONFIG_FILE, DEFAULT_ENTRY_NAME, DEFAULT_SKELETON_PATH, BUILD_SCRIPT} from '../constants';
-import {enableHotReload, writeFileInDev, removeTemplatedPath} from '../utils/webpack';
->>>>>>> 6e922770
 import {isFromCDN} from '../utils/path';
 import Logger from '../utils/logger';
 
@@ -217,25 +211,8 @@
         }
         // SPA build process
         else {
-<<<<<<< HEAD
             // create spa config first
             spaConfig = await this.createSPAConfig();
-=======
-            let mode = entriesConfig.length === 0 ? 'SPA' : 'MPA';
-
-            console.log(`[Lavas] ${mode} build starting...`);
-            // create spa config first
-            spaConfig = await this.createSPAConfig(true, mode === 'SPA');
-
-            // enable hotreload in every entry in dev mode
-            await enableHotReload(this.lavasPath(), spaConfig, true);
-
-            // add skeleton routes
-            if (this.skeletonEnabled) {
-                // TODO: handle skeleton routes in dev mode
-                // this.addSkeletonRoutes(spaConfig);
-            }
->>>>>>> 6e922770
         }
 
         // create a compiler based on spa config
@@ -320,15 +297,7 @@
         // wait until webpack building finished
         await new Promise(resolve => {
             this.devMiddleware.waitUntilValid(async () => {
-<<<<<<< HEAD
                 if (ssrEnabled) {
-=======
-                if (!ssrEnabled) {
-                    let mode = entriesConfig.length === 0 ? 'SPA' : 'MPA';
-                    console.log(`[Lavas] ${mode} build completed.`);
-                }
-                else {
->>>>>>> 6e922770
                     await this.renderer.refreshFiles();
                 }
 
