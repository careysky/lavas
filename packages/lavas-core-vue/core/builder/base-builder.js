/**
 * @file BaseBuilder
 * @author lavas
 */

import template from 'lodash.template';
import {readFile, pathExists} from 'fs-extra';
import {join, basename, normalize} from 'path';

import HtmlWebpackPlugin from 'html-webpack-plugin';
import SkeletonWebpackPlugin from 'vue-skeleton-webpack-plugin';
import VueSSRClientPlugin from 'vue-server-renderer/client-plugin';

import {TEMPLATE_HTML, SPA_TEMPLATE_HTML, DEFAULT_ENTRY_NAME, DEFAULT_SKELETON_PATH,
    CONFIG_FILE, LAVAS_DIRNAME_IN_DIST, CLIENT_MANIFEST, STORE_FILE} from '../constants';
import {assetsPath, resolveAliasPath, camelCaseToDash} from '../utils/path';
import {enableHotReload} from '../utils/webpack';
import * as JsonUtil from '../utils/json';
import templateUtil from '../utils/template';

import RouteManager from '../route-manager';
import WebpackConfig from '../webpack';
import {RUMTIME_ITEMS} from '../config-reader';

export default class BaseBuilder {
    constructor(core) {
        this.core = core;
        this.env = core.env;
        this.cwd = core.cwd;
        this.renderer = core.renderer;
        this.webpackConfig = new WebpackConfig(core.config, this.env);
        this.routeManager = new RouteManager(core.config, this.env);

        // will be overrided by subclass
        this.writeFile = null;

        this.init(core.config);
    }

    /**
     * do some initialization stuffs,
     * will be called later by rebuild in dev mode
     *
     * @param {Object} config config
     */
    init(config) {
        this.processConfig(config);
        this.config = config;
        this.webpackConfig.config = config;
        this.routeManager.config = config;
    }

    /**
     * process config
     *
     * @override
     */
    processConfig() {}

    /**
     * build
     *
     * @override
     */
    build() {
        throw new Error('[Lavas] Builder.build() must be overrided.');
    }

    /**
     * close
     *
     * @override
     */
    close() {}

    /**
     * resolve path relative to ./templates
     *
     * @param {string} path relative path of file
     * @return {string} resolvedPath absolute path of file
     */
    templatesPath(path = '/') {
        return join(__dirname, '../templates', path);
    }

    /**
     * resolve path relative to ./.lavas
     *
     * @param {string} path relative path of file
     * @return {string} resolvedPath absolute path of file
     */
    lavasPath(path = '/') {
        return join(this.config.globals.rootDir, './.lavas', path);
    }

    /**
     * write file to /.lavas directory
     *
     * @param {string} path relative path of file
     * @param {string} content content of file
     * @return {string} resolvedPath absolute path of file
     */
    async writeFileToLavasDir(path, content) {
        let resolvedPath = this.lavasPath(path);
        await this.writeFile(resolvedPath, content);
        return resolvedPath;
    }

    /**
     * write config used in runtime
     */
    async writeRuntimeConfig() {
        let filteredConfig = JsonUtil.deepPick(this.config, RUMTIME_ITEMS);
        await this.writeFileToLavasDir(CONFIG_FILE, JsonUtil.stringify(filteredConfig, null, 4));
    }

    async writeMiddleware() {
        const middlewareTemplate = this.templatesPath('middleware.tmpl');
        let isEmpty = !(await pathExists(join(this.config.globals.rootDir, 'middlewares')));

        await this.writeFileToLavasDir(
            'middleware.js',
            template(await readFile(middlewareTemplate, 'utf8'))({
                isEmpty
            })
        );
    }

    async writeStore() {
        const storeTemplate = this.templatesPath('store.tmpl');
        let isEmpty = !(await pathExists(join(this.config.globals.rootDir, 'store')));

        await this.writeFileToLavasDir(
            STORE_FILE,
            template(await readFile(storeTemplate, 'utf8'))({
                isEmpty
            })
        );
    }

    /**
     * write an entry file for skeleton components
     *
     * @param {Array} skeletons routes for skeletons
     * @return {string} entryPath
     */
    async writeSkeletonEntry(skeletons) {
        const skeletonEntryTemplate = this.templatesPath('entry-skeleton.tmpl');

        return await this.writeFileToLavasDir(
            'skeleton.js',
            template(await readFile(skeletonEntryTemplate, 'utf8'))({skeletons})
        );
    }

    /**
     * use html webpack plugin
     *
     * @param {Object} spaConfig spaConfig
     * @param {string} baseUrl baseUrl from config/router
     * @return {string} resolvedTemplatePath html template's path
     */
    async addHtmlPlugin(spaConfig, baseUrl = '/') {
        // allow user to provide a custom HTML template
        let rootDir = this.config.globals.rootDir;
        let htmlFilename;
        let templatePath;
        let tempTemplatePath;

        htmlFilename = `${DEFAULT_ENTRY_NAME}.html`;
<<<<<<< HEAD
        templatePath = join(rootDir, `core/${TEMPLATE_HTML}`);
        tempTemplatePath = TEMPLATE_HTML;

        if (!await pathExists(templatePath)) {
            throw new Error(`${TEMPLATE_HTML} required for entry: ${DEFAULT_ENTRY_NAME}`);
=======

        // find core/spa.html.tmpl
        templatePath = join(rootDir, `core/${SPA_TEMPLATE_HTML}`);
        if (!await pathExists(templatePath)) {
            // find core/index.html.tmpl
            templatePath = join(rootDir, `core/${TEMPLATE_HTML}`);
        }

        if (!await pathExists(templatePath)) {
            throw new Error(`${SPA_TEMPLATE_HTML} or ${TEMPLATE_HTML} required`);
>>>>>>> 91fabc25
        }

        tempTemplatePath = basename(templatePath);

        // write HTML template used by html-webpack-plugin which doesn't support template STRING
        let resolvedTemplatePath = await this.writeFileToLavasDir(
            tempTemplatePath,
            templateUtil.client(await readFile(templatePath, 'utf8'), baseUrl)
        );

        // add html webpack plugin
        spaConfig.plugin('html').use(HtmlWebpackPlugin, [{
            filename: htmlFilename,
            template: resolvedTemplatePath,
            inject: true,
            minify: {
                removeComments: true,
                collapseWhitespace: true,
                removeAttributeQuotes: true
            },
            favicon: assetsPath('img/icons/favicon.ico'),
            chunksSortMode: 'dependency',
            cache: false,
            chunks: ['manifest', 'vue', 'vendor', DEFAULT_ENTRY_NAME],
            config: this.config // use config in template
        }]);

        return {resolvedTemplatePath, tempTemplatePath};
    }

    /**
     * use vue-skeleton-webpack-plugin
     *
     * @param {Object} spaConfig spaConfig
     */
    async addSkeletonPlugin(spaConfig) {
        let {router, skeleton} = this.config;
        // if skeleton provided, we need to create an entry
        let skeletonConfig;

        // add default skeleton path `@/core/Skeleton.vue`
        if (!skeleton.routes || !skeleton.routes.length) {
            skeleton.routes = [{
                path: '*',
                componentPath: DEFAULT_SKELETON_PATH
            }];
        }

        // check if all the componentPaths are existed first
        let error = await this.validateSkeletonRoutes(skeleton.routes, spaConfig.resolve.alias.entries());
        if (error && error.msg) {
            console.error(error.msg);
        }
        else {
            // generate skeletonId based on componentPath
            skeleton.routes.forEach(route => {
                route.componentName = basename(route.componentPath, '.vue');
                route.componentNameInDash = camelCaseToDash(route.componentName);
                route.skeletonId = route.skeletonId || route.componentNameInDash;
            });

            // marked as supported at this time
            this.skeletonEnabled = true;

            let skeletonEntryPath = await this.writeSkeletonEntry(skeleton.routes);

            // when ssr skeleton, we need to extract css from js
            skeletonConfig = await this.webpackConfig.server({
                cssExtract: true,
                extendWithWebpackChain: (serverConfig, {type}) => {
                    if (type === 'server') {
                        serverConfig.entry(DEFAULT_ENTRY_NAME).add(skeletonEntryPath);
                        // remove some plugins
                        serverConfig.plugins
                            .delete('ssr-server')
                            .delete('progress-bar')
                            .delete('progress')
                            .delete('friendly-error');
                    }
                }
            });

            // add skeleton plugin
            spaConfig.plugin('skeleton').use(SkeletonWebpackPlugin, [{
                webpackConfig: skeletonConfig,
                quiet: true,
                router: {
                    mode: router.mode,
                    routes: skeleton.routes
                },
                minimize: !this.isDev
            }]);
        }
    }

    /**
     * validate skeleton.router.routes
     *
     * @param {Array} routes routes for skeleton
     * @param {Object} alias alias in webpack
     * @return {boolean|Object} error error
     */
    async validateSkeletonRoutes(routes, alias) {
        let currentRoute;
        let resolvedPaths = [];
        let isComponentPathResolved;
        for (let i = 0; i < routes.length; i++) {
            currentRoute = routes[i];

            if (!currentRoute.componentPath) {
                return {
                    msg: `[Lavas] componentPath for ${currentRoute.path} is required.`
                };
            }

            // try to resolve componentPath with rootDir and webpack alias
            isComponentPathResolved = false;
            resolvedPaths = [
                join(this.config.globals.rootDir, currentRoute.componentPath),
                resolveAliasPath(alias, currentRoute.componentPath)
            ];
            for (let j = 0; j < resolvedPaths.length; j++) {
                if (await pathExists(resolvedPaths[j])) {
                    // in Windows, normalize will replace posix.sep`/` with win32.sep`\\`
                    currentRoute.componentPath = normalize(resolvedPaths[j])
                        .replace(/\\/g, '\\\\'); // escape backslash before writing to skeleton template
                    isComponentPathResolved = true;
                    break;
                }
            }

            if (!isComponentPathResolved) {
                return {
                    msg: `[Lavas] ${currentRoute.componentPath} is not existed during the process of generating skeleton.`
                };
            }
        }
        return false;
    }

    /**
     * create a webpack config which will be compiled later
     *
     * @return {Object} spaConfig webpack config for SPA
     */
    async createSPAConfig() {
        let {globals, router, skeleton} = this.config;
        let rootDir = globals.rootDir;

        // create spa config based on client config
        return await this.webpackConfig.client({
            extendWithWebpackChain: async (clientConfig, {type}) => {
                if (type === 'client') {
                    clientConfig.name = 'spaclient';
                    clientConfig
                        .context(rootDir)
                        .entry(DEFAULT_ENTRY_NAME).add('./core/entry-client.js');

                    // add html-webpack-plugin
                    let {
                        resolvedTemplatePath: customTemplatePath,
                        tempTemplatePath
                    } = await this.addHtmlPlugin(clientConfig, router.base);
                    // let customTemplatePath = await this.addHtmlPlugin(clientConfig, router.base);

                    // add vue-skeleton-webpack-plugin
                    if (skeleton && skeleton.enable) {
                        await this.addSkeletonPlugin(clientConfig);
                    }

                    // watch template in development mode
                    if (this.isDev) {
                        // watch html
                        this.addWatcher(customTemplatePath, 'change', async () => {
                            await this.writeFileToLavasDir(
                                tempTemplatePath,
                                templateUtil.client(await readFile(customTemplatePath, 'utf8'), router.base)
                            );
                        });

                        // enable hotreload in every entry in dev mode
                        await enableHotReload(this.lavasPath(), clientConfig, true);

                        // add skeleton routes
                        if (this.skeletonEnabled) {
                            // TODO: handle skeleton routes in dev mode
                            // this.addSkeletonRoutes(spaConfig);
                        }
                    }
                }
            }
        });
    }

    /**
     * create a webpack config which will be compiled later
     *
     * @param {boolean} isDev enable watcher
     * @return {Object} SSRClientConfig webpack config for SSRClient
     */
    async createSSRClientConfig() {
        return await this.webpackConfig.client({
            extendWithWebpackChain: async (clientConfig, {type}) => {
                if (type === 'client') {
                    clientConfig.name = 'ssrclient';
                    clientConfig
                        .context(this.config.globals.rootDir)
                        .entry(DEFAULT_ENTRY_NAME).add('./core/entry-client.js');

                    // add vue-ssr-client-plugin
                    clientConfig.plugin('ssr-client')
                        .use(VueSSRClientPlugin, [{
                            filename: join(LAVAS_DIRNAME_IN_DIST, CLIENT_MANIFEST)
                        }]);

                    if (this.isDev) {
                        // enable hot-reload
                        await enableHotReload(this.lavasPath(), clientConfig, true);
                    }
                }
            }
        });
    }

    /**
     * create a webpack config which will be compiled later
     *
     * @return {Object} SSRServerConfig webpack config for SSRServer
     */
    async createSSRServerConfig() {
        return await this.webpackConfig.server({
            extendWithWebpackChain: async (serverConfig, {type}) => {
                if (type === 'server') {
                    serverConfig.name = 'ssrserver';
                    serverConfig
                        .context(this.config.globals.rootDir)
                        .entry(DEFAULT_ENTRY_NAME).add('./core/entry-server.js');
                }
            }
        });
    }
}<|MERGE_RESOLUTION|>--- conflicted
+++ resolved
@@ -168,13 +168,6 @@
         let tempTemplatePath;
 
         htmlFilename = `${DEFAULT_ENTRY_NAME}.html`;
-<<<<<<< HEAD
-        templatePath = join(rootDir, `core/${TEMPLATE_HTML}`);
-        tempTemplatePath = TEMPLATE_HTML;
-
-        if (!await pathExists(templatePath)) {
-            throw new Error(`${TEMPLATE_HTML} required for entry: ${DEFAULT_ENTRY_NAME}`);
-=======
 
         // find core/spa.html.tmpl
         templatePath = join(rootDir, `core/${SPA_TEMPLATE_HTML}`);
@@ -185,7 +178,6 @@
 
         if (!await pathExists(templatePath)) {
             throw new Error(`${SPA_TEMPLATE_HTML} or ${TEMPLATE_HTML} required`);
->>>>>>> 91fabc25
         }
 
         tempTemplatePath = basename(templatePath);
