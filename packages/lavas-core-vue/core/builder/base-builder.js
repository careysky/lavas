/**
 * @file BaseBuilder
 * @author lavas
 */

import template from 'lodash.template';
import {readFile, pathExists, copySync} from 'fs-extra';
import {join, basename} from 'path';

import HtmlWebpackPlugin from 'html-webpack-plugin';
import SkeletonWebpackPlugin from 'vue-skeleton-webpack-plugin';

<<<<<<< HEAD
import {TEMPLATE_HTML, DEFAULT_ENTRY_NAME, DEFAULT_SKELETON_PATH, CONFIG_FILE, STORE_FILE} from '../constants';
import {assetsPath} from '../utils/path';
=======
import {TEMPLATE_HTML, DEFAULT_ENTRY_NAME, DEFAULT_SKELETON_PATH, CONFIG_FILE} from '../constants';
import {assetsPath, resolveAliasPath, camelCaseToDash} from '../utils/path';
>>>>>>> 53f13dc9
import * as JsonUtil from '../utils/json';
import templateUtil from '../utils/template';

import RouteManager from '../route-manager';
import WebpackConfig from '../webpack';
import {RUMTIME_ITEMS} from '../config-reader';

export default class BaseBuilder {
    constructor(core) {
        this.core = core;
        this.env = core.env;
        this.cwd = core.cwd;
        this.renderer = core.renderer;
        this.webpackConfig = new WebpackConfig(core.config, this.env);
        this.routeManager = new RouteManager(core.config, this.env);

        // will be overrided by subclass
        this.writeFile = null;

        this.init(core.config);
    }

    /**
     * do some initialization stuffs,
     * will be called later by rebuild in dev mode
     *
     * @param {Object} config config
     */
    init(config) {
        this.processConfig(config);
        this.config = config;
        this.webpackConfig.config = config;
        this.routeManager.config = config;
    }

    /**
     * process config
     *
     * @override
     */
    processConfig() {}

    /**
     * build
     *
     * @override
     */
    build() {
        throw new Error('[Lavas] Builder.build() must be overrided.');
    }

    /**
     * close
     *
     * @override
     */
    close() {}

    /**
     * resolve path relative to ./templates
     *
     * @param {string} path relative path of file
     * @return {string} resolvedPath absolute path of file
     */
    templatesPath(path = '/') {
        return join(__dirname, '../templates', path);
    }

    /**
     * resolve path relative to ./.lavas
     *
     * @param {string} path relative path of file
     * @return {string} resolvedPath absolute path of file
     */
    lavasPath(path = '/') {
        return join(this.config.globals.rootDir, './.lavas', path);
    }

    /**
     * write file to /.lavas directory
     *
     * @param {string} path relative path of file
     * @param {string} content content of file
     * @return {string} resolvedPath absolute path of file
     */
    async writeFileToLavasDir(path, content) {
        let resolvedPath = this.lavasPath(path);
        await this.writeFile(resolvedPath, content);
        return resolvedPath;
    }

    /**
     * write config used in runtime
     */
    async writeRuntimeConfig() {
        let filteredConfig = JsonUtil.deepPick(this.config, RUMTIME_ITEMS);
        await this.writeFileToLavasDir(CONFIG_FILE, JsonUtil.stringify(filteredConfig, null, 4));
    }

    async writeMiddleware() {
        const middlewareTemplate = this.templatesPath('middleware.tmpl');
        let isEmpty = !(await pathExists(join(this.config.globals.rootDir, 'middlewares')));

        await this.writeFileToLavasDir(
            'middleware.js',
            template(await readFile(middlewareTemplate, 'utf8'))({
                isEmpty
            })
        );
    }

    async writeStore() {
        const storeTemplate = this.templatesPath('store.tmpl');
        let isEmpty = !(await pathExists(join(this.config.globals.rootDir, 'store')));

        await this.writeFileToLavasDir(
            STORE_FILE,
            template(await readFile(storeTemplate, 'utf8'))({
                isEmpty
            })
        );
    }

    async writeLavasLink() {
        let lavasLinkTemplate = await readFile(this.templatesPath('LavasLink.js.tmpl'), 'utf8');
        await this.writeFileToLavasDir('LavasLink.js', template(lavasLinkTemplate)({
            entryConfig: JsonUtil.stringify(this.config.entries.map(entry => {
                // only select necessary keys
                return {
                    name: entry.name,
                    urlReg: entry.urlReg
                };
            })),
            base: this.config.router.base,
            mode: this.config.router.mode
        }));
    }

    /**
     * write an entry file for skeleton components
     *
     * @param {Array} skeleton routes
     * @return {string} entryPath
     */
    async writeSkeletonEntry(skeletons) {
        const skeletonEntryTemplate = this.templatesPath('entry-skeleton.tmpl');

        return await this.writeFileToLavasDir(
            'skeleton.js',
            template(await readFile(skeletonEntryTemplate, 'utf8'))({skeletons})
        );
    }

    /**
     * use html webpack plugin
     *
     * @param {Object} spaConfig spaConfig
     * @param {string} baseUrl baseUrl from config/router
     * @param {boolean} watcherEnabled enable watcher
     * @param {?string} entryName entry name in MPA, undefined in SPA
     */
    async addHtmlPlugin(spaConfig, baseUrl = '/', watcherEnabled, entryName) {
        let rootDir = this.config.globals.rootDir;
        let htmlFilename;
        let templatePath;
        let tempTemplatePath;
        if (entryName) {
            htmlFilename = `${entryName}.html`;
            templatePath = join(rootDir, `entries/${entryName}/${TEMPLATE_HTML}`);
            tempTemplatePath = `${entryName}/${TEMPLATE_HTML}`;
        }
        else {
            htmlFilename = `${DEFAULT_ENTRY_NAME}.html`;
            templatePath = join(rootDir, `core/${TEMPLATE_HTML}`);
            tempTemplatePath = TEMPLATE_HTML;
        }

        if (!await pathExists(templatePath)) {
            throw new Error(`${TEMPLATE_HTML} required for entry: ${entryName || DEFAULT_ENTRY_NAME}`);
        }

        // write HTML template used by html-webpack-plugin which doesn't support template STRING
        let resolvedTemplatePath = await this.writeFileToLavasDir(
            tempTemplatePath,
            templateUtil.client(await readFile(templatePath, 'utf8'), baseUrl)
        );

        // add html webpack plugin
        spaConfig.plugins.unshift(new HtmlWebpackPlugin({
            filename: htmlFilename,
            template: resolvedTemplatePath,
            inject: true,
            minify: {
                removeComments: true,
                collapseWhitespace: true,
                removeAttributeQuotes: true
            },
            favicon: assetsPath('img/icons/favicon.ico'),
            chunksSortMode: 'dependency',
            cache: false,
            chunks: ['manifest', 'vue', 'vendor', entryName || DEFAULT_ENTRY_NAME],
            config: this.config // use config in template
        }));

        // watch template in development mode
        if (watcherEnabled) {
            this.addWatcher(templatePath, 'change', async () => {
                await this.writeFileToLavasDir(
                    tempTemplatePath,
                    templateUtil.client(await readFile(templatePath, 'utf8'), baseUrl)
                );
            });
        }
    }

    /**
     * use vue-skeleton-webpack-plugin
     *
     * @param {Object} spaConfig spaConfig
     */
    async addSkeletonPlugin(spaConfig) {
        let {router, skeleton} = this.config;
        // if skeleton provided, we need to create an entry
        let skeletonConfig;
        let skeletonEntries = {};

        // add default skeleton path `@/core/Skeleton.vue`
        if (!skeleton.routes || !skeleton.routes.length) {
            skeleton.routes = [{
                path: '*',
                componentPath: DEFAULT_SKELETON_PATH
            }];
        }

        // check if all the componentPaths are existed first
        let error = await this.validateSkeletonRoutes(skeleton.routes, spaConfig.resolve.alias);
        if (error && error.msg) {
            console.error(error.msg);
        }
        else {
            // generate skeletonId based on componentPath
            skeleton.routes.forEach(route => {
                route.componentName = basename(route.componentPath, '.vue');
                route.componentNameInDash = camelCaseToDash(route.componentName);
                route.skeletonId = route.skeletonId || route.componentNameInDash;
            });

            // marked as supported at this time
            this.skeletonEnabled = true;

            skeletonEntries[DEFAULT_ENTRY_NAME] = [await this.writeSkeletonEntry(skeleton.routes)];

            // when ssr skeleton, we need to extract css from js
            skeletonConfig = this.webpackConfig.server({cssExtract: true});
            // TODO: remove vue-ssr-client plugin
            skeletonConfig.plugins.pop();
            skeletonConfig.entry = skeletonEntries;

            // add skeleton plugin
            spaConfig.plugins.push(new SkeletonWebpackPlugin({
                webpackConfig: skeletonConfig,
                quiet: true,
                router: {
                    mode: router.mode,
                    routes: skeleton.routes
                },
                minimize: !this.isDev
            }));
        }
    }

    /**
     * validate skeleton.router.routes
     *
     * @param {Array} routes routes for skeleton
     * @param {Object} alias alias in webpack
     * @return {boolean|Object} error error
     */
    async validateSkeletonRoutes(routes, alias) {
        let currentRoute;
        let resolvedPaths = [];
        let isComponentPathResolved;
        for (let i = 0; i < routes.length; i++) {
            currentRoute = routes[i];

            if (!currentRoute.componentPath) {
                return {
                    msg: `[Lavas] componentPath for ${currentRoute.path} is required.`
                };
            }

            // try to resolve componentPath with rootDir and webpack alias
            isComponentPathResolved = false;
            resolvedPaths = [
                join(this.config.globals.rootDir, currentRoute.componentPath),
                resolveAliasPath(alias, currentRoute.componentPath)
            ]
            for (let j = 0; j < resolvedPaths.length; j++) {
                if (await pathExists(resolvedPaths[j])) {
                    currentRoute.componentPath = resolvedPaths[j];
                    isComponentPathResolved = true;
                    break;
                }
            }

            if (!isComponentPathResolved) {
                return {
                    msg: `[Lavas] ${currentRoute.componentPath} is not existed during the process of generating skeleton.`
                };
            }
        }
        return false;
    }

    /**
     * create a webpack config which will be compiled later
     *
     * @param {boolean} watcherEnabled enable watcher
     * @return {Object} spaConfig webpack config for SPA
     */
    async createSPAConfig(watcherEnabled) {
<<<<<<< HEAD
        let {globals, build, router, entries} = this.config;
=======
        let {globals, build, router, skeleton} = this.config;
>>>>>>> 53f13dc9
        let rootDir = globals.rootDir;

        // create spa config based on client config
        let spaConfig = this.webpackConfig.client();

        // set context and clear entries
        spaConfig.entry = {};
        spaConfig.name = 'spaclient';
        spaConfig.context = rootDir;

        /**
         * for SPA, we will:
         * 1. add a html-webpack-plugin to output a HTML file
         * 2. create an entry if a skeleton component is provided
         */
        if (entries.length === 0) {
            // set client entry first
            spaConfig.entry[DEFAULT_ENTRY_NAME] = ['./core/entry-client.js'];

            // add html-webpack-plugin
            await this.addHtmlPlugin(spaConfig, router.base, watcherEnabled);

            // add vue-skeleton-webpack-plugin
            if (skeleton && skeleton.enable) {
                await this.addSkeletonPlugin(spaConfig);
            }
        }
        else {
            await Promise.all(entries.map(async entry => {
                let entryName = entry.name;
                // set client entry first
                spaConfig.entry[entryName] = [`./entries/${entryName}/entry-client.js`];

                // add html-webpack-plugin
                await this.addHtmlPlugin(spaConfig, router.base, watcherEnabled, entryName);

                // if skeleton provided, we need to create an entry
                if (build.skeleton && build.skeleton.enable) {
                    let skeletonConfig;
                    let skeletonEntries = {};
                    let skeletonPath;
                    let skeletonImportPath;
                    let skeletonRelativePath = build.skeleton.path || DEFAULT_SKELETON_PATH;

                    skeletonPath = join(rootDir, skeletonRelativePath);
                    skeletonImportPath = `@/${skeletonRelativePath}`;

                    if (await pathExists(skeletonPath)) {

                        // marked as supported at this time
                        this.skeletonEnabled = true;

                        skeletonEntries[DEFAULT_ENTRY_NAME] = [await this.writeSkeletonEntry(skeletonImportPath)];

                        // when ssr skeleton, we need to extract css from js
                        skeletonConfig = this.webpackConfig.server({cssExtract: true});
                        // remove vue-ssr-client plugin
                        skeletonConfig.plugins.pop();
                        skeletonConfig.entry = skeletonEntries;

                        // add skeleton plugin
                        spaConfig.plugins.push(new SkeletonWebpackPlugin({
                            webpackConfig: skeletonConfig
                        }));
                    }
                }
            }));
        }

        return spaConfig;
    }
}<|MERGE_RESOLUTION|>--- conflicted
+++ resolved
@@ -10,13 +10,8 @@
 import HtmlWebpackPlugin from 'html-webpack-plugin';
 import SkeletonWebpackPlugin from 'vue-skeleton-webpack-plugin';
 
-<<<<<<< HEAD
 import {TEMPLATE_HTML, DEFAULT_ENTRY_NAME, DEFAULT_SKELETON_PATH, CONFIG_FILE, STORE_FILE} from '../constants';
-import {assetsPath} from '../utils/path';
-=======
-import {TEMPLATE_HTML, DEFAULT_ENTRY_NAME, DEFAULT_SKELETON_PATH, CONFIG_FILE} from '../constants';
 import {assetsPath, resolveAliasPath, camelCaseToDash} from '../utils/path';
->>>>>>> 53f13dc9
 import * as JsonUtil from '../utils/json';
 import templateUtil from '../utils/template';
 
@@ -338,11 +333,7 @@
      * @return {Object} spaConfig webpack config for SPA
      */
     async createSPAConfig(watcherEnabled) {
-<<<<<<< HEAD
-        let {globals, build, router, entries} = this.config;
-=======
-        let {globals, build, router, skeleton} = this.config;
->>>>>>> 53f13dc9
+        let {globals, build, router, skeleton, entries} = this.config;
         let rootDir = globals.rootDir;
 
         // create spa config based on client config
