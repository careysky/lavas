/**
 * @file BaseBuilder
 * @author lavas
 */

import template from 'lodash.template';
import {readFile, pathExists, copySync} from 'fs-extra';
import {join, basename, normalize} from 'path';

import HtmlWebpackPlugin from 'html-webpack-plugin';
import SkeletonWebpackPlugin from 'vue-skeleton-webpack-plugin';
import VueSSRClientPlugin from 'vue-server-renderer/client-plugin';

<<<<<<< HEAD
import {TEMPLATE_HTML, DEFAULT_ENTRY_NAME, DEFAULT_SKELETON_PATH, CONFIG_FILE,
    LAVAS_DIRNAME_IN_DIST, CLIENT_MANIFEST} from '../constants';
=======
import {TEMPLATE_HTML, DEFAULT_ENTRY_NAME, DEFAULT_SKELETON_PATH, CONFIG_FILE, STORE_FILE} from '../constants';
>>>>>>> 6e922770
import {assetsPath, resolveAliasPath, camelCaseToDash} from '../utils/path';
import {enableHotReload} from '../utils/webpack';
import * as JsonUtil from '../utils/json';
import templateUtil from '../utils/template';

import RouteManager from '../route-manager';
import WebpackConfig from '../webpack';
import {RUMTIME_ITEMS} from '../config-reader';

export default class BaseBuilder {
    constructor(core) {
        this.core = core;
        this.env = core.env;
        this.cwd = core.cwd;
        this.renderer = core.renderer;
        this.webpackConfig = new WebpackConfig(core.config, this.env);
        this.routeManager = new RouteManager(core.config, this.env);

        // will be overrided by subclass
        this.writeFile = null;

        this.init(core.config);
    }

    /**
     * do some initialization stuffs,
     * will be called later by rebuild in dev mode
     *
     * @param {Object} config config
     */
    init(config) {
        this.processConfig(config);
        this.config = config;
        this.webpackConfig.config = config;
        this.routeManager.config = config;
    }

    /**
     * process config
     *
     * @override
     */
    processConfig() {}

    /**
     * build
     *
     * @override
     */
    build() {
        throw new Error('[Lavas] Builder.build() must be overrided.');
    }

    /**
     * close
     *
     * @override
     */
    close() {}

    /**
     * resolve path relative to ./templates
     *
     * @param {string} path relative path of file
     * @return {string} resolvedPath absolute path of file
     */
    templatesPath(path = '/') {
        return join(__dirname, '../templates', path);
    }

    /**
     * resolve path relative to ./.lavas
     *
     * @param {string} path relative path of file
     * @return {string} resolvedPath absolute path of file
     */
    lavasPath(path = '/') {
        return join(this.config.globals.rootDir, './.lavas', path);
    }

    /**
     * write file to /.lavas directory
     *
     * @param {string} path relative path of file
     * @param {string} content content of file
     * @return {string} resolvedPath absolute path of file
     */
    async writeFileToLavasDir(path, content) {
        let resolvedPath = this.lavasPath(path);
        await this.writeFile(resolvedPath, content);
        return resolvedPath;
    }

    /**
     * write config used in runtime
     */
    async writeRuntimeConfig() {
        let filteredConfig = JsonUtil.deepPick(this.config, RUMTIME_ITEMS);
        await this.writeFileToLavasDir(CONFIG_FILE, JsonUtil.stringify(filteredConfig, null, 4));
    }

    async writeMiddleware() {
        const middlewareTemplate = this.templatesPath('middleware.tmpl');
        let isEmpty = !(await pathExists(join(this.config.globals.rootDir, 'middlewares')));

        await this.writeFileToLavasDir(
            'middleware.js',
            template(await readFile(middlewareTemplate, 'utf8'))({
                isEmpty
            })
        );
    }

    async writeStore() {
        const storeTemplate = this.templatesPath('store.tmpl');
        let isEmpty = !(await pathExists(join(this.config.globals.rootDir, 'store')));

        await this.writeFileToLavasDir(
            STORE_FILE,
            template(await readFile(storeTemplate, 'utf8'))({
                isEmpty
            })
        );
    }

    async writeLavasLink() {
        let lavasLinkTemplate = await readFile(this.templatesPath('LavasLink.js.tmpl'), 'utf8');
        await this.writeFileToLavasDir('LavasLink.js', template(lavasLinkTemplate)({
            entryConfig: JsonUtil.stringify(this.config.entries.map(entry => {
                // only select necessary keys
                return {
                    name: entry.name,
                    urlReg: entry.urlReg
                };
            })),
            base: this.config.router.base,
            mode: this.config.router.mode
        }));
    }

    /**
     * write an entry file for skeleton components
     *
     * @param {Array} skeleton routes
     * @return {string} entryPath
     */
    async writeSkeletonEntry(skeletons, entryName) {
        const skeletonEntryTemplate = this.templatesPath('entry-skeleton.tmpl');
        return await this.writeFileToLavasDir(
            `${entryName}/skeleton.js`,
            template(await readFile(skeletonEntryTemplate, 'utf8'))({skeletons})
        );
    }

    /**
     * use html webpack plugin
     *
     * @param {Object} spaConfig spaConfig
     * @param {string} baseUrl baseUrl from config/router
<<<<<<< HEAD
     */
    async addHtmlPlugin(spaConfig, baseUrl = '/') {
        // allow user to provide a custom HTML template
=======
     * @param {boolean} watcherEnabled enable watcher
     * @param {?string} entryName entry name in MPA, undefined in SPA
     */
    async addHtmlPlugin(spaConfig, baseUrl = '/', watcherEnabled, isSPA, entryName) {
>>>>>>> 6e922770
        let rootDir = this.config.globals.rootDir;
        let htmlFilename;
        let templatePath;
        let tempTemplatePath;
        if (!isSPA) {
            htmlFilename = `${entryName}/${entryName}.html`;
            templatePath = join(rootDir, `entries/${entryName}/${TEMPLATE_HTML}`);
            tempTemplatePath = `${entryName}/${TEMPLATE_HTML}`;
        }
        else {
            htmlFilename = `${DEFAULT_ENTRY_NAME}.html`;
            templatePath = join(rootDir, `core/${TEMPLATE_HTML}`);
            tempTemplatePath = TEMPLATE_HTML;
        }

        if (!await pathExists(templatePath)) {
            throw new Error(`${TEMPLATE_HTML} required for entry: ${entryName || DEFAULT_ENTRY_NAME}`);
        }

        // write HTML template used by html-webpack-plugin which doesn't support template STRING
        let resolvedTemplatePath = await this.writeFileToLavasDir(
            tempTemplatePath,
            templateUtil.client(await readFile(templatePath, 'utf8'), baseUrl)
        );

        // add html webpack plugin
        spaConfig.plugin('html').use(HtmlWebpackPlugin, [{
            filename: htmlFilename,
            template: resolvedTemplatePath,
            inject: true,
            minify: {
                removeComments: true,
                collapseWhitespace: true,
                removeAttributeQuotes: true
            },
            favicon: assetsPath('img/icons/favicon.ico'),
            chunksSortMode: 'dependency',
            cache: false,
            chunks: ['manifest', 'vue', 'vendor', entryName || DEFAULT_ENTRY_NAME],
            config: this.config // use config in template
<<<<<<< HEAD
        }]);

        return customTemplatePath;
=======
        }));

        // watch template in development mode
        if (watcherEnabled) {
            this.addWatcher(templatePath, 'change', async () => {
                await this.writeFileToLavasDir(
                    tempTemplatePath,
                    templateUtil.client(await readFile(templatePath, 'utf8'), baseUrl)
                );
            });
        }
>>>>>>> 6e922770
    }

    /**
     * use vue-skeleton-webpack-plugin
     *
     * @param {Object} spaConfig spaConfig
     * @param {?string} entryName entry name in MPA, undefined in SPA
     */
    async addSkeletonPlugin(spaConfig, isSPA) {
        let {router, skeleton, entries} = this.config;
        // if skeleton provided, we need to create an entry
        let skeletonConfig;
        let skeletonEntries = {};
        let routes = [];

        if (isSPA && (!skeleton || !skeleton.enable)) {
            return;
        }

<<<<<<< HEAD
        // check if all the componentPaths are existed first
        let error = await this.validateSkeletonRoutes(skeleton.routes, spaConfig.resolve.alias.entries());
        if (error && error.msg) {
            console.error(error.msg);
=======
        // compatible with SPA
        if (isSPA) {
            entries = [{
                name: DEFAULT_ENTRY_NAME,
                skeleton,
                defaultSkeletonInSPA: DEFAULT_SKELETON_PATH
            }];
>>>>>>> 6e922770
        }

        for (let i = 0; i < entries.length; i++) {
            let {name, skeleton, defaultSkeletonInSPA} = entries[i];

<<<<<<< HEAD
            let skeletonEntryPath = await this.writeSkeletonEntry(skeleton.routes);
=======
            if (skeleton && skeleton.enable !== false) {
                // add default skeleton path `@/core/Skeleton.vue`
                if (!skeleton.routes || !skeleton.routes.length) {
                    skeleton.routes = [{
                        path: '*',
                        componentPath: defaultSkeletonInSPA || `entries/${name}/Skeleton.vue`
                    }];
                }
                // check if all the componentPaths are existed first
                let error = await this.validateSkeletonRoutes(skeleton.routes, spaConfig.resolve.alias);
                if (error && error.msg) {
                    console.error(error.msg);
                }
                else {
                    // generate skeletonId based on componentPath
                    skeleton.routes.forEach(route => {
                        route.componentName = basename(route.componentPath, '.vue');
                        route.componentNameInDash = camelCaseToDash(route.componentName);
                        route.skeletonId = route.skeletonId || route.componentNameInDash;
                        // mark current entryName in MPA
                        route.entryName = name;
                    });

                    // marked as supported at this time
                    this.skeletonEnabled = true;

                    // in MPA
                    skeletonEntries[name] = [await this.writeSkeletonEntry(skeleton.routes, name)];

                    routes = routes.concat(skeleton.routes);
                }
            }
        };
>>>>>>> 6e922770

        if (routes.length) {
            // when ssr skeleton, we need to extract css from js
            skeletonConfig = await this.webpackConfig.server({
                cssExtract: true,
                extendWithWebpackChain: (serverConfig, {type}) => {
                    if (type === 'server') {
                        serverConfig.entry(DEFAULT_ENTRY_NAME).add(skeletonEntryPath);
                        // remove some plugins
                        serverConfig.plugins
                            .delete('ssr-server')
                            .delete('progress-bar')
                            .delete('progress')
                            .delete('friendly-error');
                    }
                }
            });

            // add skeleton plugin
            spaConfig.plugin('skeleton').use(SkeletonWebpackPlugin, [{
                webpackConfig: skeletonConfig,
                quiet: true,
                router: {
                    mode: router.mode,
                    routes
                },
                minimize: !this.isDev
            }]);
        }
    }

    /**
     * validate skeleton.router.routes
     *
     * @param {Array} routes routes for skeleton
     * @param {Object} alias alias in webpack
     * @return {boolean|Object} error error
     */
    async validateSkeletonRoutes(routes, alias) {
        let currentRoute;
        let resolvedPaths = [];
        let isComponentPathResolved;
        for (let i = 0; i < routes.length; i++) {
            currentRoute = routes[i];

            if (!currentRoute.componentPath) {
                return {
                    msg: `[Lavas] componentPath for ${currentRoute.path} is required.`
                };
            }

            // try to resolve componentPath with rootDir and webpack alias
            isComponentPathResolved = false;
            resolvedPaths = [
                join(this.config.globals.rootDir, currentRoute.componentPath),
                resolveAliasPath(alias, currentRoute.componentPath)
            ]
            for (let j = 0; j < resolvedPaths.length; j++) {
                if (await pathExists(resolvedPaths[j])) {
                    // in Windows, normalize will replace posix.sep`/` with win32.sep`\\`
                    currentRoute.componentPath = normalize(resolvedPaths[j])
                        .replace(/\\/g, '\\\\'); // escape backslash before writing to skeleton template
                    isComponentPathResolved = true;
                    break;
                }
            }

            if (!isComponentPathResolved) {
                return {
                    msg: `[Lavas] ${currentRoute.componentPath} is not existed during the process of generating skeleton.`
                };
            }
        }
        return false;
    }

    /**
     * create a webpack config which will be compiled later
     *
<<<<<<< HEAD
     * @return {Object} spaConfig webpack config for SPA
     */
    async createSPAConfig() {
        let {globals, build, router, skeleton} = this.config;
        let rootDir = globals.rootDir;

        // create spa config based on client config
        return await this.webpackConfig.client({
            extendWithWebpackChain: async (clientConfig, {type}) => {
                if (type === 'client') {
                    clientConfig.name = 'spaclient';
                    clientConfig
                        .context(rootDir)
                        .entry(DEFAULT_ENTRY_NAME).add('./core/entry-client.js');

                    // add html-webpack-plugin
                    let customTemplatePath = await this.addHtmlPlugin(clientConfig, router.base);

                    // add vue-skeleton-webpack-plugin
                    if (skeleton && skeleton.enable) {
                        await this.addSkeletonPlugin(clientConfig);
                    }

                    // watch template in development mode
                    if (this.isDev) {
                        // watch html
                        this.addWatcher(customTemplatePath, 'change', async () => {
                            await this.writeFileToLavasDir(
                                TEMPLATE_HTML,
                                templateUtil.client(await readFile(customTemplatePath, 'utf8'), router.base)
                            );
                        });

                        // enable hotreload in every entry in dev mode
                        await enableHotReload(this.lavasPath(), clientConfig, true);

                        // add skeleton routes
                        if (this.skeletonEnabled) {
                            // TODO: handle skeleton routes in dev mode
                            // this.addSkeletonRoutes(spaConfig);
                        }
                    }
                }
            }
        });
    }

    /**
     * create a webpack config which will be compiled later
     *
     * @param {boolean} isDev enable watcher
     * @return {Object} SSRClientConfig webpack config for SSRClient
     */
    async createSSRClientConfig() {
        return await this.webpackConfig.client({
            extendWithWebpackChain: async (clientConfig, {type}) => {
                if (type === 'client') {
                    clientConfig.name = 'ssrclient';
                    clientConfig
                        .context(this.config.globals.rootDir)
                        .entry(DEFAULT_ENTRY_NAME).add('./core/entry-client.js');

                    // add vue-ssr-client-plugin
                    clientConfig.plugin('ssr-client')
                        .use(VueSSRClientPlugin, [{
                            filename: join(LAVAS_DIRNAME_IN_DIST, CLIENT_MANIFEST)
                        }]);

                    if (this.isDev) {
                        // enable hot-reload
                        await enableHotReload(this.lavasPath(), clientConfig, true);
                    }
                }
            }
        });
    }
=======
     * @param {boolean} watcherEnabled enable watcher
     * @param {boolean} isSPA SPA or MPA
     * @return {Object} spaConfig webpack config for SPA
     */
    async createSPAConfig(watcherEnabled, isSPA) {
        let {globals, build, router, entries} = this.config;
        let rootDir = globals.rootDir;

        // create spa config based on client config
        let spaConfig = this.webpackConfig.client();

        // set context and clear entries
        spaConfig.entry = {};
        spaConfig.name = 'spaclient';
        spaConfig.context = rootDir;

        if (isSPA) {
            entries = [{
                name: DEFAULT_ENTRY_NAME
            }];
        }

        /**
         * for SPA & MPA, we will:
         * 1. add a html-webpack-plugin to output a HTML file
         * 2. create an entry if a skeleton component is provided
         */
        let entryNames = [];
        await Promise.all(entries.map(async entry => {
            let entryName = entry.name;
            entryNames.push(entryName);
            // set client entry first
            spaConfig.entry[entryName] = [
                isSPA ? './core/entry-client.js' : `./entries/${entryName}/entry-client.js`
            ];

            // 1. add html-webpack-plugin
            await this.addHtmlPlugin(spaConfig, router.base, watcherEnabled, isSPA, entryName);
        }));

        // 2. add vue-skeleton-webpack-plugin
        await this.addSkeletonPlugin(spaConfig, isSPA);
>>>>>>> 6e922770

    /**
     * create a webpack config which will be compiled later
     *
     * @return {Object} SSRServerConfig webpack config for SSRServer
     */
    async createSSRServerConfig() {
        return await this.webpackConfig.server({
            extendWithWebpackChain: async (serverConfig, {type}) => {
                if (type === 'server') {
                    serverConfig.name = 'ssrserver';
                    serverConfig
                        .context(this.config.globals.rootDir)
                        .entry(DEFAULT_ENTRY_NAME).add('./core/entry-server.js');
                }
            }
        });
    }
}<|MERGE_RESOLUTION|>--- conflicted
+++ resolved
@@ -11,12 +11,8 @@
 import SkeletonWebpackPlugin from 'vue-skeleton-webpack-plugin';
 import VueSSRClientPlugin from 'vue-server-renderer/client-plugin';
 
-<<<<<<< HEAD
 import {TEMPLATE_HTML, DEFAULT_ENTRY_NAME, DEFAULT_SKELETON_PATH, CONFIG_FILE,
     LAVAS_DIRNAME_IN_DIST, CLIENT_MANIFEST} from '../constants';
-=======
-import {TEMPLATE_HTML, DEFAULT_ENTRY_NAME, DEFAULT_SKELETON_PATH, CONFIG_FILE, STORE_FILE} from '../constants';
->>>>>>> 6e922770
 import {assetsPath, resolveAliasPath, camelCaseToDash} from '../utils/path';
 import {enableHotReload} from '../utils/webpack';
 import * as JsonUtil from '../utils/json';
@@ -176,16 +172,9 @@
      *
      * @param {Object} spaConfig spaConfig
      * @param {string} baseUrl baseUrl from config/router
-<<<<<<< HEAD
      */
     async addHtmlPlugin(spaConfig, baseUrl = '/') {
         // allow user to provide a custom HTML template
-=======
-     * @param {boolean} watcherEnabled enable watcher
-     * @param {?string} entryName entry name in MPA, undefined in SPA
-     */
-    async addHtmlPlugin(spaConfig, baseUrl = '/', watcherEnabled, isSPA, entryName) {
->>>>>>> 6e922770
         let rootDir = this.config.globals.rootDir;
         let htmlFilename;
         let templatePath;
@@ -226,100 +215,48 @@
             cache: false,
             chunks: ['manifest', 'vue', 'vendor', entryName || DEFAULT_ENTRY_NAME],
             config: this.config // use config in template
-<<<<<<< HEAD
         }]);
 
         return customTemplatePath;
-=======
-        }));
-
-        // watch template in development mode
-        if (watcherEnabled) {
-            this.addWatcher(templatePath, 'change', async () => {
-                await this.writeFileToLavasDir(
-                    tempTemplatePath,
-                    templateUtil.client(await readFile(templatePath, 'utf8'), baseUrl)
-                );
-            });
-        }
->>>>>>> 6e922770
     }
 
     /**
      * use vue-skeleton-webpack-plugin
      *
      * @param {Object} spaConfig spaConfig
-     * @param {?string} entryName entry name in MPA, undefined in SPA
-     */
-    async addSkeletonPlugin(spaConfig, isSPA) {
-        let {router, skeleton, entries} = this.config;
+     */
+    async addSkeletonPlugin(spaConfig) {
+        let {router, skeleton} = this.config;
         // if skeleton provided, we need to create an entry
         let skeletonConfig;
         let skeletonEntries = {};
-        let routes = [];
-
-        if (isSPA && (!skeleton || !skeleton.enable)) {
-            return;
-        }
-
-<<<<<<< HEAD
+
+        // add default skeleton path `@/core/Skeleton.vue`
+        if (!skeleton.routes || !skeleton.routes.length) {
+            skeleton.routes = [{
+                path: '*',
+                componentPath: DEFAULT_SKELETON_PATH
+            }];
+        }
+
         // check if all the componentPaths are existed first
         let error = await this.validateSkeletonRoutes(skeleton.routes, spaConfig.resolve.alias.entries());
         if (error && error.msg) {
             console.error(error.msg);
-=======
-        // compatible with SPA
-        if (isSPA) {
-            entries = [{
-                name: DEFAULT_ENTRY_NAME,
-                skeleton,
-                defaultSkeletonInSPA: DEFAULT_SKELETON_PATH
-            }];
->>>>>>> 6e922770
-        }
-
-        for (let i = 0; i < entries.length; i++) {
-            let {name, skeleton, defaultSkeletonInSPA} = entries[i];
-
-<<<<<<< HEAD
+        }
+        else {
+            // generate skeletonId based on componentPath
+            skeleton.routes.forEach(route => {
+                route.componentName = basename(route.componentPath, '.vue');
+                route.componentNameInDash = camelCaseToDash(route.componentName);
+                route.skeletonId = route.skeletonId || route.componentNameInDash;
+            });
+
+            // marked as supported at this time
+            this.skeletonEnabled = true;
+
             let skeletonEntryPath = await this.writeSkeletonEntry(skeleton.routes);
-=======
-            if (skeleton && skeleton.enable !== false) {
-                // add default skeleton path `@/core/Skeleton.vue`
-                if (!skeleton.routes || !skeleton.routes.length) {
-                    skeleton.routes = [{
-                        path: '*',
-                        componentPath: defaultSkeletonInSPA || `entries/${name}/Skeleton.vue`
-                    }];
-                }
-                // check if all the componentPaths are existed first
-                let error = await this.validateSkeletonRoutes(skeleton.routes, spaConfig.resolve.alias);
-                if (error && error.msg) {
-                    console.error(error.msg);
-                }
-                else {
-                    // generate skeletonId based on componentPath
-                    skeleton.routes.forEach(route => {
-                        route.componentName = basename(route.componentPath, '.vue');
-                        route.componentNameInDash = camelCaseToDash(route.componentName);
-                        route.skeletonId = route.skeletonId || route.componentNameInDash;
-                        // mark current entryName in MPA
-                        route.entryName = name;
-                    });
-
-                    // marked as supported at this time
-                    this.skeletonEnabled = true;
-
-                    // in MPA
-                    skeletonEntries[name] = [await this.writeSkeletonEntry(skeleton.routes, name)];
-
-                    routes = routes.concat(skeleton.routes);
-                }
-            }
-        };
->>>>>>> 6e922770
-
-        if (routes.length) {
+
             // when ssr skeleton, we need to extract css from js
             skeletonConfig = await this.webpackConfig.server({
                 cssExtract: true,
@@ -342,7 +279,7 @@
                 quiet: true,
                 router: {
                     mode: router.mode,
-                    routes
+                    routes: skeleton.routes
                 },
                 minimize: !this.isDev
             }]);
@@ -397,7 +334,6 @@
     /**
      * create a webpack config which will be compiled later
      *
-<<<<<<< HEAD
      * @return {Object} spaConfig webpack config for SPA
      */
     async createSPAConfig() {
@@ -474,50 +410,6 @@
             }
         });
     }
-=======
-     * @param {boolean} watcherEnabled enable watcher
-     * @param {boolean} isSPA SPA or MPA
-     * @return {Object} spaConfig webpack config for SPA
-     */
-    async createSPAConfig(watcherEnabled, isSPA) {
-        let {globals, build, router, entries} = this.config;
-        let rootDir = globals.rootDir;
-
-        // create spa config based on client config
-        let spaConfig = this.webpackConfig.client();
-
-        // set context and clear entries
-        spaConfig.entry = {};
-        spaConfig.name = 'spaclient';
-        spaConfig.context = rootDir;
-
-        if (isSPA) {
-            entries = [{
-                name: DEFAULT_ENTRY_NAME
-            }];
-        }
-
-        /**
-         * for SPA & MPA, we will:
-         * 1. add a html-webpack-plugin to output a HTML file
-         * 2. create an entry if a skeleton component is provided
-         */
-        let entryNames = [];
-        await Promise.all(entries.map(async entry => {
-            let entryName = entry.name;
-            entryNames.push(entryName);
-            // set client entry first
-            spaConfig.entry[entryName] = [
-                isSPA ? './core/entry-client.js' : `./entries/${entryName}/entry-client.js`
-            ];
-
-            // 1. add html-webpack-plugin
-            await this.addHtmlPlugin(spaConfig, router.base, watcherEnabled, isSPA, entryName);
-        }));
-
-        // 2. add vue-skeleton-webpack-plugin
-        await this.addSkeletonPlugin(spaConfig, isSPA);
->>>>>>> 6e922770
 
     /**
      * create a webpack config which will be compiled later
